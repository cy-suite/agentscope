--- conflicted
+++ resolved
@@ -146,21 +146,10 @@
             role="user",
             content=f"Now give a number between 0 and {self.max_value}.",
         )
-<<<<<<< HEAD
         with concurrent.futures.ThreadPoolExecutor() as executor:
             futures = {executor.submit(lambda p: p(msg), p) for p in self.participants}
-            futures_2 = {executor.submit(lambda r: int(r["content"]), future.result()) for future in concurrent.futures.as_completed(futures)}
+            futures_2 = {executor.submit(lambda r: int(r.content), future.result()) for future in concurrent.futures.as_completed(futures)}
             summ = sum(future.result() for future in concurrent.futures.as_completed(futures_2))
-=======
-        for p in self.participants:
-            results.append(p(msg))
-        summ = 0
-        for r in results:
-            try:
-                summ += int(r.content)
-            except Exception as e:
-                print(e)
->>>>>>> 07165b3b
         return Msg(
             name=self.name,
             role="assistant",
