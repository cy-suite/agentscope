# -*- coding: utf-8 -*-

import os
import shutil

import gradio as gr

from config_utils import (PLOT_CFG_NAME, compress, decompress_with_file,
                          decompress_with_signature, get_user_dir,
                          load_default_cfg, load_user_cfg, save_user_cfg)
from generate_image import generate_user_logo_file
from relationship import Familiarity
from enums import StagePerNight
from utils import check_uuid


def convert_to_ds(samples):
    return [[str(sample).strip()] for sample in samples] if samples else None


def convert_to_list(samples):
    return [sample[0] for sample in samples] if samples else None


def get_role_by_name(name, uuid, roles=None):
    uuid = check_uuid(uuid)
    roles = roles or load_user_cfg(uuid=uuid)
    for role in roles:
        if role["name"] == name:
            return role
    return None


def get_role_names(uuid, roles=None):
    uuid = check_uuid(uuid)
    roles = roles or load_user_cfg(uuid=uuid)
    names = [role["name"] for role in roles]
    return names


def get_plot_by_id(plot_id, uuid, plots=None):
    uuid = check_uuid(uuid)
    plots = plots or load_user_cfg(cfg_name=PLOT_CFG_NAME, uuid=uuid)
    for plot in plots:
        if plot["plot_id"] == plot_id:
            return plot
    return None


def get_plot_ids(uuid, plots=None):
    uuid = check_uuid(uuid)
    plots = plots or load_user_cfg(cfg_name=PLOT_CFG_NAME, uuid=uuid)
    plot_ids = [plot["plot_id"] for plot in plots]
    return plot_ids


def share_cfg_dir(uuid):
    uuid = check_uuid(uuid)
    try:
        signature, zip_file = compress(uuid=uuid)
        return signature, gr.update(value=zip_file)
    except Exception as e:
        gr.Warning(str(e))
        return "", gr.update(value=None)


def upload_zip_file(zip_file, uuid):
    uuid = check_uuid(uuid)
    try:
        decompress_with_file(zip_file, uuid=uuid)
        gr.Info("✅上传配置成功")
    except Exception as e:
        gr.Warning("上传文件格式不正确， 请输入zip压缩格式。")
    return "", gr.update(value=None)


def load_from_signature(signature, uuid="other_user"):
    uuid = check_uuid(uuid)
    try:
        zip_file = decompress_with_signature(signature, uuid=uuid)
        gr.Info("✅加载签名成功")
    except Exception as e:
        gr.Warning("签名配置不存在或不正确")
    return gr.update(value=None)


def clean_config_dir(uuid):
    uuid = check_uuid(uuid)
    try:
        user_dir = get_user_dir(uuid)
        if os.path.exists(user_dir):
            shutil.rmtree(user_dir)
            gr.Info(f"✅清理完成：{user_dir}")
    except Exception as e:
        gr.Warning("签名配置不存在或不正确")
    return "", gr.update(value=None)


def create_config_accord(accord, uuid):
    uuid = check_uuid(uuid)
    with gr.Row():
        signature = gr.Textbox(
            label="用于分享或加载", placeholder="可加载朋友分享的签名或者点击分享生成签名", show_copy_button=True
        )
        signature_file = gr.File(
            label="用于分享下载", interactive=False, elem_classes=["signature-file-uploader"]
        )
    with gr.Row():
        load_button = gr.Button(
            value="🔏加载签名",
        )
        upload_button = gr.UploadButton(
            label="⬆️上传配置",
        )
        share_button = gr.Button(
            value="🔗分享/⬇️下载",
        )
        clean_button = gr.Button(
            value="🧹清除缓存",
        )

    load_button.click(
        load_from_signature, inputs=[signature, uuid], outputs=[signature_file]
    )
    upload_button.upload(
        upload_zip_file,
        inputs=[upload_button, uuid],
        outputs=[signature, signature_file],
    )
    share_button.click(
        share_cfg_dir, inputs=[uuid], outputs=[signature, signature_file]
    )
    clean_button.click(
        clean_config_dir, inputs=[uuid], outputs=[signature, signature_file]
    )


def create_config_tab(config_tab, uuid):
    uuid = check_uuid(uuid)
    tabs = gr.Tabs(visible=True)
    with tabs:
        plot_tab = gr.Tab("剧情配置", id=0)
        role_tab = gr.Tab("角色配置", id=1)
    with plot_tab:
        plot_selector, on_plot_tab_select = config_plot_tab(plot_tab, uuid=uuid)
    with role_tab:
        role_selector, on_role_tab_select = config_role_tab(role_tab, uuid=uuid)

    config_tab.select(on_role_tab_select, inputs=[uuid], outputs=role_selector)
    config_tab.select(on_plot_tab_select, inputs=[uuid], outputs=plot_selector)


def config_plot_tab(plot_tab, uuid):
    cfg_name = PLOT_CFG_NAME
    plot_stage_choices = StagePerNight.to_list()
    uuid = check_uuid(uuid)
    with gr.Row():
        plot_selector = gr.Dropdown(label="选择剧情id查看或者编辑剧情")
        create_plot_button = gr.Button("🆕创建剧情")
        del_plot_button = gr.Button("🧹删除剧情")
        save_plot_button = gr.Button("🛄保存剧情")
        restore_plot_button = gr.Button("🔄恢复默认")
    with gr.Row():
        plot_id = gr.Textbox(label="剧情id")
        plot_stages = gr.Dropdown(label="剧情环节选择",value=0, multiselect=True, type='index', choices=plot_stage_choices)
        task_name = gr.Textbox(label="剧情任务")
        max_attempts = gr.Textbox(scale=1, label="尝试次数")

    with gr.Row():
        predecessor_plots = gr.Dataframe(
            label="配置前置剧情",
            show_label=True,
            datatype=["str"],
            headers=["前置剧情id"],
            type="array",
            wrap=True,
            col_count=(1, "fixed"),
        )
        main_roles = gr.Dataframe(
            label="配置主角",
            show_label=True,
            datatype=["str"],
            headers=["主角名字"],
            type="array",
            wrap=True,
            col_count=(1, "fixed"),
        )
        supporting_roles = gr.Dataframe(
            label="配置配角",
            show_label=True,
            datatype=["str"],
            headers=["配角名字"],
            type="array",
            wrap=True,
            col_count=(1, "fixed"),
        )

    with gr.Row():
        max_unblock_plots = gr.Textbox(scale=1, label="最多解锁剧情数")
        unblock_following_plots = gr.Dataframe(
            scale=2,
            label="设置解锁剧情",
            show_label=True,
            datatype=["str", "str"],
            headers=["解锁方式", "解锁剧情ID"],
            type="array",
            wrap=True,
            col_count=(2, "fixed"),
        )
    with gr.Row():
        openings = gr.Textbox(label="系统开场白")
        with gr.Column():
            npc_openings = gr.Textbox(label="NPC进场台词")
            npc_quit_openings = gr.Textbox(label="NPC退场台词")
        with gr.Column():
            done_hint = gr.Textbox(label="完成提示")
            done_condition = gr.Textbox(label="完成条件")
    with gr.Row():
        user_openings_option = gr.Dataframe(
            label="用户开场白选项",
            show_label=True,
            datatype=["str", "str"],
            headers=["编号", "用户选择项"],
            type="array",
            wrap=True,
            col_count=(2, "fixed"),
        )

    plot_config_options = [
        plot_id,
        plot_stages,
        task_name,
        max_attempts,
        predecessor_plots,
        main_roles,
        supporting_roles,
        max_unblock_plots,
        unblock_following_plots,
        openings,
        npc_openings,
        npc_quit_openings,
        user_openings_option,
        done_hint,
        done_condition,
    ]

    def on_plot_tab_select(uuid):
        uuid = check_uuid(uuid)
        plot_ids = get_plot_ids(uuid=uuid)
        if len(plot_ids) < 1:
            gr.Warning("配置中没有发现剧情，可以点击恢复默认")
            return gr.Dropdown()
        return gr.Dropdown(value=plot_ids[0], choices=plot_ids)

    def configure_plot(id, uuid):
        uuid = check_uuid(uuid)
        plot = get_plot_by_id(plot_id=id, uuid=uuid)
        attempts = plot.get("max_attempts", 2)

        cfg_main_roles = convert_to_ds(plot["main_roles"])
        cfg_supporting_roles = convert_to_ds(plot["supporting_roles"])
        cfg_predecessor_plots = convert_to_ds(plot["predecessor_plots"])
        cfg_max_unblock_plots = plot.get("max_unblock_plots", 1)

        cfg_unblock_following_plots = plot.get("unblock_following_plots", None)
        cfg_unblock_following_plots = (
            [
                [p["unblock_chk_func"], str(p["unblock_plot"])]
                for p in cfg_unblock_following_plots
            ]
            if cfg_unblock_following_plots
            else None
        )

        plot_descriptions = plot.get("plot_descriptions", dict())

        cfg_user_openings_option = plot_descriptions.get("user_openings_option", dict())

        cfg_user_openings_option = (
            [[k, v.strip()] for k, v in cfg_user_openings_option.items()]
            if cfg_user_openings_option
            else None
        )

        cfg_plot_stages = plot.get("plot_stages", [])
        cfg_plot_stages = [plot_stage_choices[stage] for stage in cfg_plot_stages]
        return {
            plot_id: plot["plot_id"],
            plot_stages: gr.Dropdown(value=cfg_plot_stages),
            task_name: plot["plot_descriptions"]["task"].strip(),
            max_attempts: attempts,
            predecessor_plots: cfg_predecessor_plots,
            main_roles: cfg_main_roles,
            supporting_roles: cfg_supporting_roles,
            max_unblock_plots: cfg_max_unblock_plots,
            unblock_following_plots: cfg_unblock_following_plots,
            openings: plot_descriptions.get("openings", "").strip(),
            npc_openings: plot_descriptions.get("npc_openings", "").strip(),
            npc_quit_openings: plot_descriptions.get("npc_quit_openings", "").strip(),
            user_openings_option: cfg_user_openings_option,
            done_hint: plot_descriptions.get("done_hint", "").strip(),
            done_condition: plot_descriptions.get("done_condition", "").strip(),
        }

    def create_plot():
        return {
            plot_id: "",
            plot_stages: gr.Dropdown(value=None),
            task_name: "",
            max_attempts: "",
            predecessor_plots: None,
            main_roles: None,
            supporting_roles: None,
            max_unblock_plots: "",
            unblock_following_plots: None,
            openings: "",
            npc_openings: "",
            npc_quit_openings: "",
            user_openings_option: None,
<<<<<<< HEAD
=======
            done_hint: "",
>>>>>>> fbcc6dc6
            done_condition: "",
        }

    def delete_plot(plot_id, uuid):
        uuid = check_uuid(uuid)
        plots = load_user_cfg(cfg_name=cfg_name, uuid=uuid)
        plot_id = int(plot_id)
        del_plot = get_plot_by_id(plot_id=plot_id, uuid=uuid, plots=plots)

        if del_plot in plots and len(plots) >= 2:
            plots.pop(plots.index(del_plot))
        elif not del_plot:
            gr.Warning("没有找到的剧情id")
        else:
            gr.Warning("最少需要保留一个剧情。")
        save_user_cfg(plots, cfg_name=cfg_name, uuid=uuid)
        plot_ids = get_plot_ids(uuid=uuid)
        return gr.Dropdown(value=plot_ids[0], choices=plot_ids)

    def save_plot(
        plot_id,
        plot_stages,
        task_name,
        max_attempts,
        predecessor_plots,
        main_roles,
        supporting_roles,
        max_unblock_plots,
        unblock_following_plots,
        openings,
        npc_openings,
        npc_quit_openings,
        user_openings_option,
        done_hint,
        done_condition,
        uuid,
    ):
        uuid = check_uuid(uuid)
        plot_id = int(plot_id)
        max_attempts = int(max_attempts)
        max_unblock_plots = int(max_unblock_plots)
        if plot_id == "":
            gr.Warning("必须给一个新剧情设置一个id")
            return gr.Dropdown()

        plots = load_user_cfg(cfg_name=cfg_name, uuid=uuid)
        new_plot = get_plot_by_id(plot_id=plot_id, uuid=uuid, plots=plots) or dict()

        if new_plot not in plots:
            plots.append(new_plot)

        new_plot["plot_id"] = plot_id
        new_plot["plot_stages"] = plot_stages
        new_plot["max_attempts"] = max_attempts
        new_plot["main_roles"] = convert_to_list(main_roles)
        new_plot["supporting_roles"] = convert_to_list(supporting_roles)
        new_plot["max_unblock_plots"] = max_unblock_plots
        unblock_following_plots = [
            {"unblock_chk_func": "always", "unblock_plot": int(p[1])}
            for p in unblock_following_plots
            if p[1]
        ]

        if len(unblock_following_plots) > max_unblock_plots:
            gr.Warning(f"解锁剧情数量超过最大的解锁限制[{max_unblock_plots}]")
            unblock_following_plots = unblock_following_plots[:max_unblock_plots]
        new_plot["unblock_following_plots"] = unblock_following_plots
        new_plot["predecessor_plots"] = [int(p[0]) for p in predecessor_plots if p[0]]

        plot_descriptions = new_plot.get("plot_descriptions", dict())
        plot_descriptions["task"] = task_name

        plot_descriptions["openings"] = openings
        plot_descriptions["npc_openings"] = npc_openings
        plot_descriptions["npc_quit_openings"] = npc_quit_openings
        plot_descriptions["user_openings_option"] = {
            it[0]: it[1] for it in user_openings_option if it[0]
        }
        plot_descriptions["done_hint"] = done_hint
        plot_descriptions["done_condition"] = done_condition
        new_plot["plot_descriptions"] = plot_descriptions
        save_user_cfg(plots, cfg_name=cfg_name, uuid=uuid)
        plot_ids = get_plot_ids(uuid=uuid, plots=plots)
        return gr.Dropdown(value=plot_id, choices=plot_ids)

    def restore_default_cfg(uuid):
        uuid = check_uuid(uuid)
        plots = load_default_cfg(cfg_name=cfg_name, uuid=uuid)
        plot_ids = get_plot_ids(uuid=uuid, plots=plots)
        return gr.Dropdown(value=plot_ids[0], choices=plot_ids)

    plot_selector.change(
        configure_plot, inputs=[plot_selector, uuid], outputs=plot_config_options
    )

    restore_plot_button.click(
        restore_default_cfg, inputs=[uuid], outputs=plot_selector
    ).then(configure_plot, inputs=[plot_selector, uuid], outputs=plot_config_options)

    del_plot_button.click(delete_plot, inputs=[plot_id, uuid], outputs=[plot_selector])

    save_plot_button.click(
        save_plot, inputs=plot_config_options + [uuid], outputs=plot_selector
    )

    create_plot_button.click(create_plot, outputs=plot_config_options)
    plot_tab.select(on_plot_tab_select, inputs=[uuid], outputs=plot_selector)

    return plot_selector, on_plot_tab_select


def config_role_tab(role_tab, uuid):
    relationship_list = Familiarity.to_list()
    uuid = check_uuid(uuid)
    with gr.Row():
        role_selector = gr.Dropdown(label="选择角色查看或者编辑")
        create_role_button = gr.Button("🆕创建角色")
        del_role_button = gr.Button("🧹删除角色")
        save_role_button = gr.Button("🛄保存角色")
        restore_role_button = gr.Button("🔄恢复默认")
    with gr.Row():
        avatar_file = gr.Image(
            label="头像",
            sources=["upload"],
            interactive=True,
            type="filepath",
            scale=1,
            width=200,
            height=200,
        )

        with gr.Column(scale=2):
            avatar_desc = gr.Textbox(
                label="头像描述",
                placeholder="请用一句话描述角色头像，若不输入则使用人物背景描述生成",
            )
            gen_avatar_button = gr.Button(value="生成头像")
        with gr.Column(scale=2):
            with gr.Row():
                role_name = gr.Textbox(
                    label="角色名称",
                    placeholder="请输入角色名称",
                )
                relationship = gr.Dropdown(label="熟悉程度", choices=relationship_list)
            with gr.Row():
                use_memory = gr.Checkbox(label="记忆功能", info="是否开启角色记忆功能")
                model_name = gr.Textbox(label="模型设置")

    with gr.Accordion(label="角色特征", open=True):
        food_preference = gr.Textbox(label="食物偏好", placeholder="请输入喜欢的食物")
        background = gr.Textbox(label="背景介绍", placeholder="请输入角色背景")
        hidden_plot = gr.Dataframe(
            label="设置隐藏剧情",
            show_label=True,
            datatype=["str", "str"],
            column_widths=["10%", "95%"],
            headers=["剧情ID", "剧情描述"],
            type="array",
            wrap=True,
            col_count=(2, "fixed"),
        )
        plugin_background = gr.Dataframe(
            label="设置角色插件隐藏背景",
            show_label=True,
            datatype=["str"],
            headers=["角色背景"],
            type="array",
            wrap=True,
            col_count=(1, "fixed"),
        )

        plot_clues = gr.Dataframe(
            label="线索卡",
            show_label=True,
            datatype=["str", "str", "str"],
            column_widths=["10%", "10%", "80%"],
            headers=["剧情ID", "线索名", "线索详情"],
            type="array",
            wrap=True,
            col_count=(3, "fixed"),
        )

    def configure_role(name, uuid):
        uuid = check_uuid(uuid)
        role = get_role_by_name(name=name, uuid=uuid)

        character_setting = role["character_setting"]
        hidden_plots = character_setting["hidden_plot"]
        hidden_plots = (
            [[str(k), v.strip()] for k, v in hidden_plots.items()]
            if hidden_plots
            else None
        )

        plugin_backgrounds = [
            [string.strip()] for string in character_setting["plugin_background"]
        ]
        clues = role.get("clue", None)
        clues = (
            [
                [str(clue["plot"]), clue["name"], clue["content"].strip()]
                for clue in clues
            ]
            if clues
            else None
        )

        return {
            avatar_file: gr.Image(value=role["avatar"], interactive=True),
            role_name: role["name"],
            relationship: gr.Dropdown(value=role.get("relationship", "陌生")),
            avatar_desc: role.get("avatar_desc", ""),
            use_memory: gr.Checkbox(value=role["use_memory"]),
            model_name: role["model"],
            food_preference: character_setting["food_preference"].strip(),
            background: character_setting["background"].strip(),
            hidden_plot: hidden_plots,
            plugin_background: plugin_backgrounds,
            plot_clues: clues,
        }

    role_config_options = [
        avatar_file,
        role_name,
        relationship,
        avatar_desc,
        use_memory,
        model_name,
        food_preference,
        background,
        hidden_plot,
        plugin_background,
        plot_clues,
    ]

    def on_role_tab_select(uuid):
        uuid = check_uuid(uuid)
        role_names = get_role_names(uuid=uuid)
        if len(role_names) < 1:
            gr.Warning("配置中没有发现角色，可以点击恢复默认")
            return gr.Dropdown()
        return gr.Dropdown(value=role_names[0], choices=role_names)

    def create_role():
        return {
            avatar_file: gr.Image(value=None),
            role_name: "",
            relationship: gr.Dropdown(value="陌生"),
            avatar_desc: "",
            use_memory: gr.Checkbox(label="是否开启记忆功能"),
            model_name: "",
            food_preference: "",
            background: "",
            hidden_plot: None,
            plugin_background: None,
            plot_clues: None,
        }

    def delete_role(name, uuid):
        uuid = check_uuid(uuid)
        roles = load_user_cfg(uuid=uuid)
        del_role = get_role_by_name(name=name, uuid=uuid, roles=roles)

        if del_role in roles and len(roles) >= 2:
            roles.pop(roles.index(del_role))
        elif not del_role:
            gr.Warning("没有找到角色")
        else:
            gr.Warning("最少需要保留一名角色。")
        save_user_cfg(roles, uuid=uuid)
        role_names = [role["name"] for role in roles]
        return gr.Dropdown(value=role_names[0], choices=role_names)

    def save_role(
        avatar_file,
        name,
        relationship,
        avatar_desc,
        use_memory,
        model_name,
        food_preference,
        background,
        hidden_plot,
        plugin_background,
        clues,
        uuid,
    ):
        uuid = check_uuid(uuid)
        roles = load_user_cfg(uuid=uuid)
        if name == "":
            gr.Warning("必须给新角色起一个名字")
            return gr.Dropdown()

        new_role = get_role_by_name(name=name, uuid=uuid, roles=roles) or dict()

        if new_role not in roles:
            roles.append(new_role)

        new_role["avatar"] = avatar_file
        new_role["avatar_desc"] = avatar_desc
        new_role["name"] = name
        new_role["relationship"] = relationship
        new_role["use_memory"] = use_memory
        new_role["model"] = model_name
        new_role["clue"] = [
            {"plot": int(clue[0]), "name": clue[1], "content": clue[2]}
            for clue in clues
            if clue[0]
        ]
        hidden_plot = {int(it[0]): it[1] for it in hidden_plot if it[0]}
        character_setting = new_role.get("character_setting", dict())
        character_setting["food_preference"] = food_preference
        character_setting["background"] = background
        character_setting["hidden_plot"] = hidden_plot
        character_setting["plugin_background"] = [it[0] for it in plugin_background]
        new_role["character_setting"] = character_setting
        save_user_cfg(roles, uuid=uuid)
        role_names = [role["name"] for role in roles]
        return gr.Dropdown(value=name, choices=role_names)

    def restore_default_cfg(uuid):
        uuid = check_uuid(uuid)
        roles = load_default_cfg(uuid=uuid)
        role_names = get_role_names(uuid=uuid, roles=roles)
        return gr.Dropdown(value=role_names[0], choices=role_names)

    def genarate_avatar_file(desc, name, uuid):
        uuid = check_uuid(uuid)
        if desc == "":
            role = get_role_by_name(name=name, uuid=uuid)
            if role:
                desc = role["character_setting"]["background"]
        gen_avatar_file = generate_user_logo_file(desc, name, uuid)
        if not gen_avatar_file:
            gr.Warning("生成头像失败")
            gen_avatar_file = role["avatar"]
        return gr.Image(value=gen_avatar_file)

    role_selector.change(
        configure_role, inputs=[role_selector, uuid], outputs=role_config_options
    )

    gen_avatar_button.click(
        genarate_avatar_file, inputs=[avatar_desc, role_name, uuid], outputs=avatar_file
    )

    restore_role_button.click(
        restore_default_cfg, inputs=[uuid], outputs=role_selector
    ).then(configure_role, inputs=[role_selector, uuid], outputs=role_config_options)

    del_role_button.click(
        delete_role, inputs=[role_name, uuid], outputs=[role_selector]
    )

    save_role_button.click(
        save_role, inputs=role_config_options + [uuid], outputs=role_selector
    )

    create_role_button.click(create_role, outputs=role_config_options)
    role_tab.select(on_role_tab_select, inputs=[uuid], outputs=role_selector)
    return role_selector, on_role_tab_select<|MERGE_RESOLUTION|>--- conflicted
+++ resolved
@@ -5,12 +5,19 @@
 
 import gradio as gr
 
-from config_utils import (PLOT_CFG_NAME, compress, decompress_with_file,
-                          decompress_with_signature, get_user_dir,
-                          load_default_cfg, load_user_cfg, save_user_cfg)
+from config_utils import (
+    PLOT_CFG_NAME,
+    compress,
+    decompress_with_file,
+    decompress_with_signature,
+    get_user_dir,
+    load_default_cfg,
+    load_user_cfg,
+    save_user_cfg,
+)
+from enums import StagePerNight
 from generate_image import generate_user_logo_file
 from relationship import Familiarity
-from enums import StagePerNight
 from utils import check_uuid
 
 
@@ -162,7 +169,14 @@
         restore_plot_button = gr.Button("🔄恢复默认")
     with gr.Row():
         plot_id = gr.Textbox(label="剧情id")
-        plot_stages = gr.Dropdown(label="剧情环节选择",value=0, multiselect=True, type='index', choices=plot_stage_choices)
+        plot_stages = gr.Dropdown(
+            label="剧情环节选择",
+            value=0,
+            multiselect=True,
+            type="index",
+            choices=plot_stage_choices,
+            allow_custom_value=True,
+        )
         task_name = gr.Textbox(label="剧情任务")
         max_attempts = gr.Textbox(scale=1, label="尝试次数")
 
@@ -317,10 +331,7 @@
             npc_openings: "",
             npc_quit_openings: "",
             user_openings_option: None,
-<<<<<<< HEAD
-=======
             done_hint: "",
->>>>>>> fbcc6dc6
             done_condition: "",
         }
 
@@ -373,7 +384,7 @@
             plots.append(new_plot)
 
         new_plot["plot_id"] = plot_id
-        new_plot["plot_stages"] = plot_stages
+        new_plot["plot_stages"] = sorted(plot_stages)
         new_plot["max_attempts"] = max_attempts
         new_plot["main_roles"] = convert_to_list(main_roles)
         new_plot["supporting_roles"] = convert_to_list(supporting_roles)
