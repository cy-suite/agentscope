--- conflicted
+++ resolved
@@ -25,18 +25,12 @@
 from flask_socketio import SocketIO, join_room, leave_room
 from jinja2 import Environment, FileSystemLoader
 
-<<<<<<< HEAD
-from agentscope._runtime import _runtime
-from agentscope.agents.customized_agents import customized_agents
-from agentscope.constants import _DEFAULT_SUBDIR_CODE, _DEFAULT_SUBDIR_INVOKE
-from agentscope.utils.tools import _is_process_alive, _is_windows
-=======
+from ..agents.customized_agents import customized_agents
 from .._runtime import _runtime
 from ..constants import _DEFAULT_SUBDIR_CODE, _DEFAULT_SUBDIR_INVOKE
 from ._studio_utils import _check_and_convert_id_type
 from ..utils.tools import _is_process_alive, _is_windows
 from ..rpc.rpc_agent_client import RpcAgentClient
->>>>>>> 8771ba98
 
 _app = Flask(__name__)
 
@@ -811,7 +805,7 @@
     leave_room(run_id)
 
 
-def initialize_customized_agents() -> None:
+def _initialize_customized_agents() -> None:
     """Initialize customized agents."""
     from agentscope.agents import AgentBase, _BUILTIN_AGENTS
 
@@ -856,14 +850,12 @@
     else:
         _app.logger.setLevel("INFO")
 
-<<<<<<< HEAD
     # Initialize customized agents
-    initialize_customized_agents()
-=======
+    _initialize_customized_agents()
+
     # To be compatible with the old table schema, we need to check and convert
     # the id column of the message_table from INTEGER to VARCHAR.
     _check_and_convert_id_type(str(_cache_db), "message_table")
->>>>>>> 8771ba98
 
     _socketio.run(
         _app,
