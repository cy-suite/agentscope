# -*- coding: utf-8 -*-
"""Model response parser class for Markdown code block."""
from agentscope.models import ModelResponse
from agentscope.parsers import ParserBase


class MarkdownCodeBlockParser(ParserBase):
    """The base class for parsing the response text by fenced block."""

    name: str = "{language_name} block"
    """The name of the parser."""

    tag_begin: str = "```{language_name}"
    """The beginning tag."""

    content_hint: str = "${{your_{language_name}_code}}"
    """The hint of the content."""

    tag_end: str = "```"
    """The ending tag."""

    format_instruction: str = (
        "You should generate {language_name} code in a {language_name} fenced "
        "code block as follows: \n```{language_name}\n"
<<<<<<< HEAD
        "${{your_{language_name}_CODE}}\n```"
=======
        "${{your_{language_name}_code}}\n```"
>>>>>>> 1c993f9e
    )
    """The instruction for the format of the code block."""

    def __init__(self, language_name: str) -> None:
        self.name = self.name.format(language_name=language_name)
        self.tag_begin = self.tag_begin.format(language_name=language_name)
        self.format_instruction = self.format_instruction.format(
            language_name=language_name,
        ).strip()

    def parse(self, response: ModelResponse) -> ModelResponse:
        """Extract the content between the tag_begin and tag_end in the
        response and store it in the parsed field of the response object.
        """

        extract_text = self._extract_first_content_by_tag(
            response,
            self.tag_begin,
            self.tag_end,
        )
        response.parsed = extract_text
        return response<|MERGE_RESOLUTION|>--- conflicted
+++ resolved
@@ -22,11 +22,7 @@
     format_instruction: str = (
         "You should generate {language_name} code in a {language_name} fenced "
         "code block as follows: \n```{language_name}\n"
-<<<<<<< HEAD
-        "${{your_{language_name}_CODE}}\n```"
-=======
         "${{your_{language_name}_code}}\n```"
->>>>>>> 1c993f9e
     )
     """The instruction for the format of the code block."""
 
