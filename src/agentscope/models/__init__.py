# -*- coding: utf-8 -*-
""" Import modules in models package."""

from .model import ModelWrapperBase
from .response import ModelResponse
from .post_model import (
    PostAPIModelWrapperBase,
    PostAPIChatWrapper,
)
from .openai_model import (
    OpenAIWrapperBase,
    OpenAIChatWrapper,
    OpenAIDALLEWrapper,
    OpenAIEmbeddingWrapper,
)
from .dashscope_model import (
    DashScopeChatWrapper,
    DashScopeImageSynthesisWrapper,
    DashScopeTextEmbeddingWrapper,
    DashScopeMultiModalWrapper,
)
from .ollama_model import (
    OllamaChatWrapper,
    OllamaEmbeddingWrapper,
    OllamaGenerationWrapper,
)
from .gemini_model import (
    GeminiChatWrapper,
    GeminiEmbeddingWrapper,
)
from .zhipu_model import (
    ZhipuAIChatWrapper,
    ZhipuAIEmbeddingWrapper,
)
from .litellm_model import (
    LiteLLMChatWrapper,
)
from .yi_model import (
    YiChatWrapper,
)
from .anthropic_model import AnthropicChatWrapper

_BUILD_IN_MODEL_WRAPPERS = [
    "PostAPIChatWrapper",
    "OpenAIChatWrapper",
    "OpenAIDALLEWrapper",
    "OpenAIEmbeddingWrapper",
    "DashScopeChatWrapper",
    "DashScopeImageSynthesisWrapper",
    "DashScopeTextEmbeddingWrapper",
    "DashScopeMultiModalWrapper",
    "OllamaChatWrapper",
    "OllamaEmbeddingWrapper",
    "OllamaGenerationWrapper",
    "GeminiChatWrapper",
    "GeminiEmbeddingWrapper",
    "ZhipuAIChatWrapper",
    "ZhipuAIEmbeddingWrapper",
    "LiteLLMChatWrapper",
    "YiChatWrapper",
]

__all__ = [
    "ModelWrapperBase",
    "ModelResponse",
    "PostAPIModelWrapperBase",
    "PostAPIChatWrapper",
    "OpenAIWrapperBase",
    "OpenAIChatWrapper",
    "OpenAIDALLEWrapper",
    "OpenAIEmbeddingWrapper",
    "DashScopeChatWrapper",
    "DashScopeImageSynthesisWrapper",
    "DashScopeTextEmbeddingWrapper",
    "DashScopeMultiModalWrapper",
    "OllamaChatWrapper",
    "OllamaEmbeddingWrapper",
    "OllamaGenerationWrapper",
    "GeminiChatWrapper",
    "GeminiEmbeddingWrapper",
    "ZhipuAIChatWrapper",
    "ZhipuAIEmbeddingWrapper",
    "LiteLLMChatWrapper",
    "YiChatWrapper",
<<<<<<< HEAD
    "AnthropicChatWrapper",
]


def _get_model_wrapper(model_type: str) -> Type[ModelWrapperBase]:
    """Get the specific type of model wrapper

    Args:
        model_type (`str`): The model type name.

    Returns:
        `Type[ModelWrapperBase]`: The corresponding model wrapper class.
    """
    wrapper = ModelWrapperBase.get_wrapper(model_type=model_type)
    if wrapper is None:
        logger.warning(
            f"Unsupported model_type [{model_type}],"
            "use PostApiModelWrapper instead.",
        )
        return PostAPIModelWrapperBase
    return wrapper
=======
]
>>>>>>> 36a3943a
<|MERGE_RESOLUTION|>--- conflicted
+++ resolved
@@ -82,28 +82,5 @@
     "ZhipuAIEmbeddingWrapper",
     "LiteLLMChatWrapper",
     "YiChatWrapper",
-<<<<<<< HEAD
     "AnthropicChatWrapper",
-]
-
-
-def _get_model_wrapper(model_type: str) -> Type[ModelWrapperBase]:
-    """Get the specific type of model wrapper
-
-    Args:
-        model_type (`str`): The model type name.
-
-    Returns:
-        `Type[ModelWrapperBase]`: The corresponding model wrapper class.
-    """
-    wrapper = ModelWrapperBase.get_wrapper(model_type=model_type)
-    if wrapper is None:
-        logger.warning(
-            f"Unsupported model_type [{model_type}],"
-            "use PostApiModelWrapper instead.",
-        )
-        return PostAPIModelWrapperBase
-    return wrapper
-=======
-]
->>>>>>> 36a3943a
+]