--- conflicted
+++ resolved
@@ -9,11 +9,11 @@
 
 下面的表格按照类型概述了各种Service函数。以下函数可以通过`agentscope.service.{函数名}`进行调用。
 
-<<<<<<< HEAD
 | Service场景  | Service函数名称           | 描述                                      |
 |------------|-----------------------|-----------------------------------------|
 | 代码         | `execute_python_code` | 执行一段 Python 代码，可选择在 Docker <br/>容器内部执行。 |
 | 检索         | `retrieve_from_list`  | 根据给定的标准从列表中检索特定项目。                      |
+|            | `cos_sim`             | 计算2个embedding的余弦相似度。                                 |
 | SQL查询      | `query_mysql`         | 在 MySQL 数据库上执行 SQL 查询并返回结果。             |
 |            | `query_sqlite`        | 在 SQLite 数据库上执行 SQL 查询并返回结果。            |
 |            | `query_mongodb`       | 对 MongoDB 集合执行查询或操作。                    |
@@ -35,31 +35,6 @@
 |            | `read_json_file`      | 读取并解析 JSON 文件的内容。                       |
 |            | `write_json_file`     | 将 Python 对象序列化为 JSON 并写入到文件。            |
 | *更多服务即将推出* |                       | 正在开发更多服务功能，并将添加到 AgentScope 以进一步增强其能力。  |
-=======
-| Service场景        | Service函数名称       | 描述                                                             |
-| ------------------ | --------------------- | ---------------------------------------------------------------- |
-| 代码               | `execute_python_code` | 执行一段 Python 代码，可选择在 Docker <br/>容器内部执行。        |
-| 检索               | `retrieve_from_list`  | 根据给定的标准从列表中检索特定项目。                             |
-|                   | `cos_sim`             | 计算2个embedding的余弦相似度。                                 |
-| SQL查询            | `query_mysql`         | 在 MySQL 数据库上执行 SQL 查询并返回结果。                       |
-|                    | `query_sqlite`        | 在 SQLite 数据库上执行 SQL 查询并返回结果。                      |
-|                    | `query_mongodb`       | 对 MongoDB 集合执行查询或操作。                                  |
-| 文本处理           | `summarization`       | 使用大型语言模型总结一段文字以突出其主要要点。                   |
-| 网络搜索           | `web_search`          | 使用指定的搜索引擎（当前支持 Google 和 Bing）执行网络搜索。      |
-|                    | `load_web`            | 爬取并解析指定的网页链接 （目前仅支持爬取 HTML 页面）            |
-|                    | `digest_webpage`      | 对已经爬取好的网页生成摘要信息（目前仅支持 HTML 页面）           |
-| 文件处理           | `create_file`         | 在指定路径创建一个新文件，并可选择添加初始内容。                 |
-|                    | `delete_file`         | 删除由文件路径指定的文件。                                       |
-|                    | `move_file`           | 将文件从一个路径移动或重命名到另一个路径。                       |
-|                    | `create_directory`    | 在指定路径创建一个新的目录。                                     |
-|                    | `delete_directory`    | 删除一个目录及其所有内容。                                       |
-|                    | `move_directory`      | 将目录从一个路径移动或重命名到另一个路径。                       |
-|                    | `read_text_file`      | 读取并返回文本文件的内容。                                       |
-|                    | `write_text_file`     | 向指定路径的文件写入文本内容。                                   |
-|                    | `read_json_file`      | 读取并解析 JSON 文件的内容。                                     |
-|                    | `write_json_file`     | 将 Python 对象序列化为 JSON 并写入到文件。                       |
-| *更多服务即将推出* |                       | 正在开发更多服务功能，并将添加到 AgentScope 以进一步增强其能力。 |
->>>>>>> 7b8b1fec
 
 关于详细的参数、预期输入格式、返回类型，请参阅[API文档](https://modelscope.github.io/agentscope/)。
 
